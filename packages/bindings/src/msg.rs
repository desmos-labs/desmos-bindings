--- conflicted
+++ resolved
@@ -8,15 +8,11 @@
 use crate::relationships::msg::RelationshipsMsg;
 #[cfg(feature = "subspaces")]
 use crate::subspaces::msg::SubspacesMsg;
+#[cfg(feature = "reactions")]
+use crate::reactions::msg::ReactionsMsg;
 use cosmwasm_std::{CosmosMsg, CustomMsg};
 use schemars::JsonSchema;
 use serde::{Deserialize, Serialize};
-<<<<<<< HEAD
-
-#[cfg(feature = "reactions")]
-use crate::reactions::msg::ReactionsMsg;
-=======
->>>>>>> 929cde3c
 
 // Use the serde `rename_all` tag in order to produce the following json file structure
 // ## Example
@@ -47,13 +43,10 @@
     /// Messages relative to the x/posts module.
     #[cfg(feature = "posts")]
     Posts(PostsMsg),
-<<<<<<< HEAD
 
     /// Messages relative to the x/reactions module.
     #[cfg(feature = "reactions")]
     Reactions(ReactionsMsg),
-=======
->>>>>>> 929cde3c
 }
 
 impl Into<CosmosMsg<DesmosMsg>> for DesmosMsg {
@@ -107,7 +100,6 @@
 }
 
 #[cfg(feature = "posts")]
-<<<<<<< HEAD
 impl Into<CosmosMsg<DesmosMsg>> for PostsMsg {
     fn into(self) -> CosmosMsg<DesmosMsg> {
         DesmosMsg::from(self).into()
@@ -115,15 +107,12 @@
 }
 
 #[cfg(feature = "posts")]
-=======
->>>>>>> 929cde3c
 impl From<PostsMsg> for DesmosMsg {
     fn from(msg: PostsMsg) -> Self {
         Self::Posts(msg)
     }
 }
 
-<<<<<<< HEAD
 #[cfg(feature = "reactions")]
 impl From<ReactionsMsg> for DesmosMsg {
     fn from(msg: ReactionsMsg) -> Self {
@@ -133,19 +122,11 @@
 
 #[cfg(feature = "reactions")]
 impl Into<CosmosMsg<DesmosMsg>> for ReactionsMsg {
-=======
-#[cfg(feature = "posts")]
-impl Into<CosmosMsg<DesmosMsg>> for PostsMsg {
->>>>>>> 929cde3c
     fn into(self) -> CosmosMsg<DesmosMsg> {
         DesmosMsg::from(self).into()
     }
 }
 
-<<<<<<< HEAD
-
-=======
->>>>>>> 929cde3c
 #[cfg(test)]
 mod tests {
     use crate::posts::msg::PostsMsg;
@@ -199,7 +180,6 @@
         let expected = DesmosMsg::Posts(msg.clone());
         assert_eq!(expected, DesmosMsg::from(msg));
     }
-<<<<<<< HEAD
 
     #[test]
     fn test_from_reactions_msg() {
@@ -212,6 +192,4 @@
         let expected = DesmosMsg::Reactions(msg.clone());
         assert_eq!(expected, DesmosMsg::from(msg));
     }
-=======
->>>>>>> 929cde3c
 }