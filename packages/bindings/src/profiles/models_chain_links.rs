--- conflicted
+++ resolved
@@ -78,11 +78,7 @@
     #[serde(rename = "SIGNATURE_VALUE_TYPE_COSMOS_AMINO")]
     CosmosAnimo,
     /// Used when the value has been encoded following the EVM personal_sign specification.
-<<<<<<< HEAD
-    #[serde(rename = "SIGNATURE_VALUE_TYPE_EVM_PERSONAL_SIGN")]
-=======
     #[serde(rename = "SIGNATURE_VALUE_TYPE_EVM_PERSONAL_SIGN")]   
->>>>>>> 6da5ce7a
     EVMPersonalSign,
 }
 
