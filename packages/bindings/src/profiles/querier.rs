//! Contains the querier that can be used to query data related to the x/profiles module.

#[cfg(feature = "iterators")]
use crate::{
    iter::page_iterator::{Page, PageIterator},
    profiles::models_app_links::{ApplicationLink, ApplicationLinkOwnerDetails},
    profiles::models_chain_links::{ChainLink, ChainLinkOwnerDetails},
    profiles::models_dtag_requests::DtagTransferRequest,
};
#[cfg(feature = "iterators")]
use cosmwasm_std::Binary;

use crate::{
    profiles::{
        models_query::{
            QueryApplicationLinkByClientIDResponse, QueryApplicationLinkOwnersResponse,
            QueryApplicationLinksResponse, QueryChainLinkOwnersResponse, QueryChainLinksResponse,
            QueryDefaultExternalAddressesResponse, QueryIncomingDtagTransferRequestResponse,
            QueryProfileResponse,
        },
        query::ProfilesQuery,
    },
    query::DesmosQuery,
    types::PageRequest,
};
use cosmwasm_std::{Addr, Querier, QuerierWrapper, StdResult};

/// Querier able to query data from the Desmos x/profiles module.
pub struct ProfilesQuerier<'a> {
    querier: QuerierWrapper<'a, DesmosQuery>,
}

impl<'a> ProfilesQuerier<'a> {
    /// Creates a new instance of [`ProfilesQuerier`].
    ///
    /// # Example
    /// ```
    /// use std::ops::Deref;
    /// use cosmwasm_std::{DepsMut, MessageInfo};
    /// use desmos_bindings::profiles::querier::ProfilesQuerier;
    ///
    /// pub fn contract_action(deps: DepsMut, _: MessageInfo) {
    ///     let querier = ProfilesQuerier::new(deps.querier.deref());
    /// }
    /// ```
    pub fn new(querier: &'a dyn Querier) -> Self {
        Self {
            querier: QuerierWrapper::<'a, DesmosQuery>::new(querier),
        }
    }

    /// Gives the Desmos profile associated to an user.
    ///
    /// * `user` - Address of the user to query the profile for.
    pub fn query_profile(&self, user: Addr) -> StdResult<QueryProfileResponse> {
        let request = DesmosQuery::Profiles(ProfilesQuery::Profile {
            user: user.to_string(),
        });

        let res: QueryProfileResponse = self.querier.query(&request.into())?;
        Ok(res)
    }

    /// Queries the user's dtag transfer requests.
    ///
    /// * `receiver` - Address of the user to which query the incoming requests for.
    /// * `pagination` - Optional pagination configs.
    pub fn query_incoming_dtag_transfer_requests(
        &self,
        receiver: Addr,
        pagination: Option<PageRequest>,
    ) -> StdResult<QueryIncomingDtagTransferRequestResponse> {
        let request = DesmosQuery::Profiles(ProfilesQuery::IncomingDtagTransferRequests {
            receiver,
            pagination,
        });

        let res: QueryIncomingDtagTransferRequestResponse = self.querier.query(&request.into())?;
        Ok(res)
    }

    /// Gives an iterator to scan over a user's dtag transfer requests.
    ///
    /// * `receiver` - Address of the user to which query the incoming requests for.
    /// * `page_size` - Size of the page requested to the chain.
    #[cfg(feature = "iterators")]
    pub fn iterate_incoming_dtag_transfer_requests(
        &self,
        receiver: Addr,
        page_size: u64,
    ) -> PageIterator<DtagTransferRequest, Binary> {
        PageIterator::new(
            Box::new(move |key, limit| {
                self.query_incoming_dtag_transfer_requests(
                    receiver.clone(),
                    Some(PageRequest {
                        key,
                        limit: limit.into(),
                        reverse: false,
                        count_total: false,
                        offset: None,
                    }),
                )
                .map(|response| Page {
                    items: response.requests,
                    next_page_key: response.pagination.and_then(|response| response.next_key),
                })
            }),
            page_size,
        )
    }

    /// Queries a user's chain links or all the performed chain links.
    ///
    /// * `user` - Optional Desmos address of the user to which search the link for, if it's None
    /// queries all the performed chain links.
    /// * `chain_name` - Optional name of the chain to which search the link for.
    /// Used only if user is also set.
    /// * `target` - Optional external address to which query the link for.
    /// Used only if chain_name is also set.
    /// * `pagination` - Optional pagination configs.
    pub fn query_chain_links(
        &self,
        user: Option<Addr>,
        chain_name: Option<String>,
        target: Option<String>,
        pagination: Option<PageRequest>,
    ) -> StdResult<QueryChainLinksResponse> {
        let request = DesmosQuery::Profiles(ProfilesQuery::ChainLinks {
            user,
            chain_name,
            target,
            pagination,
        });

        let res: QueryChainLinksResponse = self.querier.query(&request.into())?;
        Ok(res)
    }

    /// Gives an iterator to scan over a user's chain links or all the performed chain links.
    ///
    /// * `user` - Optional Desmos address of the user to which search the link for, if is None
    /// queries all the performed chain links.
    /// * `chain_name` - Optional name of the chain to which search the link for.
    /// Used only if user is also set.
    /// * `target` - Optional external address to which query the link for.
    /// Used only if chain_name is also set.
    /// * `page_size` - Size of the page requested to the chain.
    #[cfg(feature = "iterators")]
    pub fn iterate_chain_links(
        &self,
        user: Option<Addr>,
        chain_name: Option<String>,
        target: Option<String>,
        page_size: u64,
    ) -> PageIterator<ChainLink, Binary> {
        PageIterator::new(
            Box::new(move |key, limit| {
                self.query_chain_links(
                    user.clone(),
                    chain_name.clone(),
                    target.clone(),
                    Some(PageRequest {
                        key,
                        limit: limit.into(),
                        reverse: false,
                        count_total: false,
                        offset: None,
                    }),
                )
                .map(|response| Page {
                    items: response.links,
                    next_page_key: response.pagination.and_then(|response| response.next_key),
                })
            }),
            page_size,
        )
    }

    /// Queries chain link owners.
    ///
    /// * `chain_name` - Optional name of the chain to which search the link owner for.
    /// * `target` - Optional external address to which search the link owner for.
    /// Used only if chain_name is also set.
    /// * `pagination` - Optional pagination configs.
    pub fn query_chain_link_owners(
        &self,
        chain_name: Option<String>,
        target: Option<String>,
        pagination: Option<PageRequest>,
    ) -> StdResult<QueryChainLinkOwnersResponse> {
        let request = DesmosQuery::Profiles(ProfilesQuery::ChainLinkOwners {
            chain_name,
            target,
            pagination,
        });

        let res: QueryChainLinkOwnersResponse = self.querier.query(&request.into())?;
        Ok(res)
    }

    /// Gives an iterator to scan over chain link owners.
    ///
    /// * `chain_name` - Optional name of the chain to which search the link owner for.
    /// * `target` - Optional external address to which search the link owner for.
    /// Used only if chain_name is also set.
    /// * `page_size` - Size of the page requested to the chain.
    #[cfg(feature = "iterators")]
    pub fn iterate_chain_link_owners(
        &self,
        chain_name: Option<String>,
        target: Option<String>,
        page_size: u64,
    ) -> PageIterator<ChainLinkOwnerDetails, Binary> {
        PageIterator::new(
            Box::new(move |key, limit| {
                self.query_chain_link_owners(
                    chain_name.clone(),
                    target.clone(),
                    Some(PageRequest {
                        key,
                        limit: limit.into(),
                        reverse: false,
                        count_total: false,
                        offset: None,
                    }),
                )
                .map(|response| Page {
                    items: response.owners,
                    next_page_key: response.pagination.and_then(|response| response.next_key),
                })
            }),
            page_size,
        )
    }

    /// Queries default external addresses.
    ///
    /// * `owner` - Optional address of the owner to which search the default external addresses for.
    /// * `chain_name` - Optional chain name to which search the default external addresses for.
    /// Used only if owner is also set.
    /// * `pagination` - Optional pagination configs.
    pub fn query_default_external_addresses(
        &self,
        owner: Option<Addr>,
        chain_name: Option<String>,
        pagination: Option<PageRequest>,
    ) -> StdResult<QueryDefaultExternalAddressesResponse> {
        let request = DesmosQuery::Profiles(ProfilesQuery::DefaultExternalAddresses {
            owner,
            chain_name,
            pagination,
        });
        let res: QueryDefaultExternalAddressesResponse = self.querier.query(&request.into())?;
        Ok(res)
    }

    /// Gives an iterator to scan over chain link owners.
    ///
    /// * `owner` - Optional address of the owner to which search the default external addresses for.
    /// * `chain_name` - Optional chain name to which search the default external addresses for.
    /// Used only if owner is also set.
    /// * `page_size` - Size of the page requested to the chain.
    #[cfg(feature = "iterators")]
    pub fn iterate_default_external_addresses(
        &self,
        owner: Option<Addr>,
        chain_name: Option<String>,
        page_size: u64,
    ) -> PageIterator<ChainLink, Binary> {
        PageIterator::new(
            Box::new(move |key, limit| {
                self.query_default_external_addresses(
                    owner.clone(),
                    chain_name.clone(),
                    Some(PageRequest {
                        key,
                        limit: limit.into(),
                        reverse: false,
                        count_total: false,
                        offset: None,
                    }),
                )
                .map(|response| Page {
                    items: response.links,
                    next_page_key: response.pagination.and_then(|response| response.next_key),
                })
            }),
            page_size,
        )
    }

    /// Queries a user's app links or all the performed app links.
    ///
    /// * `user` - Optional Desmos address of the user to which search the link for, if it's None
    /// queries all the performed app links.
    /// * `application` - Optional name of the application to which search the link for.
    /// Used only if user is also set.
    /// * `username` - Optional username inside the application associated with the link.
    /// Used only if application is also set.
    /// * `page_size` - Size of the page requested to the chain.
    pub fn query_application_links(
        &self,
        user: Option<Addr>,
        application: Option<String>,
        username: Option<String>,
        pagination: Option<PageRequest>,
    ) -> StdResult<QueryApplicationLinksResponse> {
        let request = DesmosQuery::Profiles(ProfilesQuery::ApplicationLinks {
            user,
            application,
            username,
            pagination,
        });

        let res: QueryApplicationLinksResponse = self.querier.query(&request.into())?;
        Ok(res)
    }

    /// Gives an iterator to scan over a user's app links or all the performed app links.
    ///
    /// * `user` - Optional Desmos address of the user to which search the link for, if is None
    /// queries all the performed app links.
    /// * `application` - Optional name of the application to which search the link for.
    /// Used only if user is also set.
    /// * `username` - Optional username inside the application associated with the link.
    /// Used only if application is also set.
    /// * `page_size` - Size of the page requested to the chain.
    #[cfg(feature = "iterators")]
    pub fn iterate_application_links(
        &self,
        user: Option<Addr>,
        application: Option<String>,
        username: Option<String>,
        page_size: u64,
    ) -> PageIterator<ApplicationLink, Binary> {
        PageIterator::new(
            Box::new(move |key, limit| {
                self.query_application_links(
                    user.clone(),
                    application.clone(),
                    username.clone(),
                    Some(PageRequest {
                        key,
                        limit: limit.into(),
                        reverse: false,
                        count_total: false,
                        offset: None,
                    }),
                )
                .map(|response| Page {
                    items: response.links,
                    next_page_key: response.pagination.and_then(|response| response.next_key),
                })
            }),
            page_size,
        )
    }

    /// Queries the app link through the client id that has performed the call to the oracle.
    ///
    /// * `client_id` - id of the client to which search the link for.
    pub fn query_application_link_by_client_id(
        &self,
        client_id: &str,
    ) -> StdResult<QueryApplicationLinkByClientIDResponse> {
        let request = DesmosQuery::Profiles(ProfilesQuery::ApplicationLinkByChainID {
            client_id: client_id.to_owned(),
        });

        let res: QueryApplicationLinkByClientIDResponse = self.querier.query(&request.into())?;
        Ok(res)
    }

    /// Queries app link owners.
    ///
    /// * `application` - Optional name of the application to which search the link owner for.
    /// * `username` - Optional username to which the link owner search for.
    /// Used only if application is also set.
    /// * `page_size` - Size of the page requested to the chain.
    pub fn query_application_link_owners(
        &self,
        application: Option<String>,
        username: Option<String>,
        pagination: Option<PageRequest>,
    ) -> StdResult<QueryApplicationLinkOwnersResponse> {
        let request = DesmosQuery::Profiles(ProfilesQuery::ApplicationLinkOwners {
            application,
            username,
            pagination,
        });

        let res: QueryApplicationLinkOwnersResponse = self.querier.query(&request.into())?;
        Ok(res)
    }

    /// Gives an iterator to scan over app link owners.
    ///
    /// * `application` - Optional name of the application to which search the link owner for.
    /// Used only if user is also set.
    /// * `username` - Optional username inside the application associated with the link.
    /// Used only if application is also set.
    /// * `page_size` - Size of the page requested to the chain.
    #[cfg(feature = "iterators")]
    pub fn iterate_application_link_owners(
        &self,
        application: Option<String>,
        username: Option<String>,
        page_size: u64,
    ) -> PageIterator<ApplicationLinkOwnerDetails, Binary> {
        PageIterator::new(
            Box::new(move |key, limit| {
                self.query_application_link_owners(
                    application.clone(),
                    username.clone(),
                    Some(PageRequest {
                        key,
                        limit: limit.into(),
                        reverse: false,
                        count_total: false,
                        offset: None,
                    }),
                )
                .map(|response| Page {
                    items: response.owners,
                    next_page_key: response.pagination.and_then(|response| response.next_key),
                })
            }),
            page_size,
        )
    }
}

#[cfg(test)]
mod tests {
    use super::*;
    use crate::{
        mocks::mock_queriers::mock_dependencies_with_custom_querier,
        profiles::mocks::MockProfilesQueries,
    };
    use cosmwasm_std::Addr;
    use std::ops::Deref;

    #[test]
    fn test_query_profile() {
        let owned_deps = mock_dependencies_with_custom_querier(&[]);
        let deps = owned_deps.as_ref();
        let profiles_querier = ProfilesQuerier::new(deps.querier.deref());

        let response = profiles_querier.query_profile(Addr::unchecked("")).unwrap();
        let expected = QueryProfileResponse {
            profile: MockProfilesQueries::get_mock_profile(),
        };

        assert_eq!(response, expected)
    }

    #[test]
    fn test_query_incoming_dtag_transfer_requests() {
        let owned_deps = mock_dependencies_with_custom_querier(&[]);
        let deps = owned_deps.as_ref();
        let profiles_querier = ProfilesQuerier::new(deps.querier.deref());

        let response = profiles_querier
            .query_incoming_dtag_transfer_requests(Addr::unchecked(""), None)
            .unwrap();
        let expected = QueryIncomingDtagTransferRequestResponse {
            requests: vec![MockProfilesQueries::get_mock_dtag_transfer_request()],
            pagination: Default::default(),
        };

        assert_eq!(response, expected)
    }

    #[test]
    fn test_iterate_incoming_dtag_transfer_requests() {
        let owned_deps = mock_dependencies_with_custom_querier(&[]);
        let deps = owned_deps.as_ref();
        let profiles_querier = ProfilesQuerier::new(deps.querier.deref());

        let mut it =
            profiles_querier.iterate_incoming_dtag_transfer_requests(Addr::unchecked(""), 10);

        assert_eq!(
            it.next().unwrap().unwrap(),
            MockProfilesQueries::get_mock_dtag_transfer_request()
        );
        assert!(it.next().is_none());
    }

    #[test]
    fn test_query_chain_links() {
        let owned_deps = mock_dependencies_with_custom_querier(&[]);
        let deps = owned_deps.as_ref();
        let profiles_querier = ProfilesQuerier::new(deps.querier.deref());

        let response = profiles_querier
            .query_chain_links(
                Some(Addr::unchecked("")),
                Some("cosmos".to_string()),
                Some("cosmos18xnmlzqrqr6zt526pnczxe65zk3f4xgmndpxn2".to_string()),
                None,
            )
            .unwrap();
        let expected = QueryChainLinksResponse {
            links: vec![MockProfilesQueries::get_mock_chain_link()],
            pagination: Default::default(),
        };

        assert_eq!(response, expected)
    }

    #[test]
    fn test_iterate_chain_links() {
        let owned_deps = mock_dependencies_with_custom_querier(&[]);
        let deps = owned_deps.as_ref();
        let profiles_querier = ProfilesQuerier::new(deps.querier.deref());

        let mut it = profiles_querier.iterate_chain_links(
            Some(Addr::unchecked("")),
            Some("cosmos".to_string()),
            Some("cosmos18xnmlzqrqr6zt526pnczxe65zk3f4xgmndpxn2".to_string()),
            10,
        );

        assert_eq!(
            it.next().unwrap().unwrap(),
            MockProfilesQueries::get_mock_chain_link()
        );
        assert!(it.next().is_none());
    }

    #[test]
    fn test_query_chain_link_owners() {
        let owned_deps = mock_dependencies_with_custom_querier(&[]);
        let deps = owned_deps.as_ref();
        let profiles_querier = ProfilesQuerier::new(deps.querier.deref());

        let response = profiles_querier
            .query_chain_link_owners(
                Some("cosmos".to_string()),
                Some("cosmos18xnmlzqrqr6zt526pnczxe65zk3f4xgmndpxn2".to_string()),
                None,
            )
            .unwrap();
        let expected = QueryChainLinkOwnersResponse {
            owners: vec![MockProfilesQueries::get_mock_chain_link_owner()],
            pagination: Default::default(),
        };

        assert_eq!(response, expected)
    }

    #[test]
    fn test_iterate_chain_link_owners() {
        let owned_deps = mock_dependencies_with_custom_querier(&[]);
        let deps = owned_deps.as_ref();
        let profiles_querier = ProfilesQuerier::new(deps.querier.deref());

        let mut it = profiles_querier.iterate_chain_link_owners(
            Some("cosmos".to_string()),
            Some("cosmos18xnmlzqrqr6zt526pnczxe65zk3f4xgmndpxn2".to_string()),
            10,
        );

        assert_eq!(
            it.next().unwrap().unwrap(),
            MockProfilesQueries::get_mock_chain_link_owner()
        );
        assert!(it.next().is_none());
    }

    #[test]
    fn test_query_default_external_addresses() {
        let owned_deps = mock_dependencies_with_custom_querier(&[]);
        let deps = owned_deps.as_ref();
        let profiles_querier = ProfilesQuerier::new(deps.querier.deref());
        let response = profiles_querier
            .query_default_external_addresses(
                Some(Addr::unchecked("")),
                Some("".to_string()),
                Default::default(),
            )
            .unwrap();
        let expected = QueryDefaultExternalAddressesResponse {
            links: vec![MockProfilesQueries::get_mock_chain_link()],
            pagination: Default::default(),
        };
        assert_eq!(response, expected)
    }

    #[test]
    fn test_iterate_default_external_addresses() {
        let owned_deps = mock_dependencies_with_custom_querier(&[]);
        let deps = owned_deps.as_ref();
        let profiles_querier = ProfilesQuerier::new(deps.querier.deref());
<<<<<<< HEAD
        let mut it = profiles_querier.iterate_default_external_addresses(
            Some(Addr::unchecked("")),
            Some("".to_string()),
            10,
        );
=======
        let mut it = profiles_querier
            .iterate_default_external_addresses(
                Some(Addr::unchecked("")),
                Some("".to_string()),
                10,
            );
>>>>>>> 6da5ce7a
        assert_eq!(
            it.next().unwrap().unwrap(),
            MockProfilesQueries::get_mock_chain_link()
        );
        assert!(it.next().is_none());
    }

    #[test]
    fn test_query_app_links() {
        let owned_deps = mock_dependencies_with_custom_querier(&[]);
        let deps = owned_deps.as_ref();
        let profiles_querier = ProfilesQuerier::new(deps.querier.deref());

        let response = profiles_querier
            .query_application_links(
                Some(Addr::unchecked("")),
                Some("twitter".to_string()),
                Some("goldrake".to_string()),
                None,
            )
            .unwrap();
        let expected = QueryApplicationLinksResponse {
            links: vec![MockProfilesQueries::get_mock_application_link()],
            pagination: Default::default(),
        };

        assert_eq!(response, expected)
    }

    #[test]
    fn test_iterate_app_links() {
        let owned_deps = mock_dependencies_with_custom_querier(&[]);
        let deps = owned_deps.as_ref();
        let profiles_querier = ProfilesQuerier::new(deps.querier.deref());

        let mut it = profiles_querier.iterate_application_links(
            Some(Addr::unchecked("")),
            Some("twitter".to_string()),
            Some("goldrake".to_string()),
            10,
        );

        assert_eq!(
            it.next().unwrap().unwrap(),
            MockProfilesQueries::get_mock_application_link()
        );
        assert!(it.next().is_none());
    }

    #[test]
    fn test_query_application_link_by_chain_id() {
        let owned_deps = mock_dependencies_with_custom_querier(&[]);
        let deps = owned_deps.as_ref();
        let profiles_querier = ProfilesQuerier::new(deps.querier.deref());

        let response = profiles_querier
            .query_application_link_by_client_id("")
            .unwrap();
        let expected = QueryApplicationLinkByClientIDResponse {
            link: MockProfilesQueries::get_mock_application_link(),
        };

        assert_eq!(response, expected)
    }

    #[test]
    fn test_query_app_link_owners() {
        let owned_deps = mock_dependencies_with_custom_querier(&[]);
        let deps = owned_deps.as_ref();
        let profiles_querier = ProfilesQuerier::new(deps.querier.deref());

        let response = profiles_querier
            .query_application_link_owners(
                Some("twitter".to_string()),
                Some("goldrake".to_string()),
                None,
            )
            .unwrap();
        let expected = QueryApplicationLinkOwnersResponse {
            owners: vec![MockProfilesQueries::get_mock_application_link_owner()],
            pagination: Default::default(),
        };

        assert_eq!(response, expected)
    }

    #[test]
    fn test_iterate_app_link_owners() {
        let owned_deps = mock_dependencies_with_custom_querier(&[]);
        let deps = owned_deps.as_ref();
        let profiles_querier = ProfilesQuerier::new(deps.querier.deref());

        let mut it = profiles_querier.iterate_application_link_owners(
            Some("twitter".to_string()),
            Some("goldrake".to_string()),
            10,
        );

        assert_eq!(
            it.next().unwrap().unwrap(),
            MockProfilesQueries::get_mock_application_link_owner()
        );
        assert!(it.next().is_none());
    }
}<|MERGE_RESOLUTION|>--- conflicted
+++ resolved
@@ -594,20 +594,12 @@
         let owned_deps = mock_dependencies_with_custom_querier(&[]);
         let deps = owned_deps.as_ref();
         let profiles_querier = ProfilesQuerier::new(deps.querier.deref());
-<<<<<<< HEAD
-        let mut it = profiles_querier.iterate_default_external_addresses(
-            Some(Addr::unchecked("")),
-            Some("".to_string()),
-            10,
-        );
-=======
         let mut it = profiles_querier
             .iterate_default_external_addresses(
                 Some(Addr::unchecked("")),
                 Some("".to_string()),
                 10,
             );
->>>>>>> 6da5ce7a
         assert_eq!(
             it.next().unwrap().unwrap(),
             MockProfilesQueries::get_mock_chain_link()
