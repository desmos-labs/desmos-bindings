//! Contains the messages that can be sent to the Desmos blockchain to interact with the x/profiles module.

use crate::profiles::models_app_links::Data;
use crate::profiles::models_chain_links::{Address, ChainConfig, Proof};
use crate::types::Height;
use cosmwasm_std::{Addr, Uint64};
use schemars::JsonSchema;
use serde::{Deserialize, Serialize};

/// Represents the messages to interact with the profiles module.
#[derive(Serialize, Deserialize, Clone, Debug, PartialEq, JsonSchema)]
#[serde(rename_all = "snake_case")]
pub enum ProfilesMsg {
    /// Saves a Desmos profile.
    SaveProfile {
        /// Unique profile tag.
        dtag: String,
        /// Human readable name of the profile.
        nickname: String,
        /// Biography of the profile.
        bio: String,
        /// URL to the profile picture.
        profile_picture: String,
        /// URL to the cover cover picture.
        cover_picture: String,
        /// Address of which is creating the profile.
        creator: Addr,
    },
    /// Deletes a profile.
    DeleteProfile {
        /// Address of the profile to delete.
        creator: Addr,
    },
    /// Requests a dtag transfer between the sender and
    /// the receiver.
    RequestDtagTransfer {
        /// Address of who is going to receive the DTag.
        receiver: Addr,
        /// Address of who is going to send the DTag.
        sender: Addr,
    },
    /// Accepts an incoming DTag transfer.
    AcceptDtagTransferRequest {
        /// The DTag to accept.
        new_dtag: String,
        /// Address of who has sent the DTag.
        sender: Addr,
        /// Address of who is receiving the DTag.
        receiver: Addr,
    },
    /// Refuses a DTag transfer.
    RefuseDtagTransferRequest {
        /// Address of who has started the DTag transfer.
        sender: Addr,
        /// Address of who was supposed to receive the DTag.
        receiver: Addr,
    },
    /// Cancel a pending DTag transfer request.
    CancelDtagTransferRequest {
        /// Address of who has started the DTag transfer.
        receiver: Addr,
        /// Address of who was supposed to receive the DTag.
        sender: Addr,
    },
    /// Links an external chain address to a profile.
    LinkChainAccount {
        /// Data of the external chain address to be connected
        /// with the Desmos profile.
        chain_address: Address,
        /// Contains the ownership proof of the external chain address.
        proof: Proof,
        /// Contains the configuration of the external chain.
        chain_config: ChainConfig,
        /// Address associated with the profile to which link the external account.
        signer: Addr,
    },
    /// Unlink an external account from a profile.
    UnlinkChainAccount {
        /// The profile address from which to remove the link.
        owner: Addr,
        /// The chain name associated with the link to be removed
        chain_name: String,
        /// The external address to be removed.
        target: String,
    },
    /// Set an external address as a default one.
    SetDefaultExternalAddress {
        /// Name of the chain for which to set the default address
        chain_name: String,
        /// Address to be set as the default one.
        target: String,
        /// User address signing the message.
        signer: Addr,
    },
    /// Connects a profile with a centralized application
    /// account (eg. Twitter, GitHub, etc).
    LinkApplication {
        /// Sender of the connection request.
        sender: Addr,
        /// The data related to the application to which connect.
        link_data: Data,
        /// Hex encoded call data that will be sent to the data source in order to
        /// verify the link.
        call_data: String,
        /// The port on which the packet will be sent.
        source_port: String,
        /// The channel by which the packet will be sent.
        source_channel: String,
        /// Timeout height relative to the current block height.
        /// The timeout is disabled when set to 0.
        timeout_height: Height,
        /// Timeout timestamp (in nanoseconds) relative to the current block timestamp.
        /// The timeout is disabled when set to 0.
        timeout_timestamp: Uint64,
    },
    /// Unlink a centralized application account from the profile.
    UnlinkApplication {
        /// The name of the application to unlink.
        application: String,
        /// The username inside the application to unlink.
        username: String,
        /// The Desmos account from which the application should be unlinked.
        signer: Addr,
    },
}

impl ProfilesMsg {
    /// Creates an instance of [`ProfilesMsg::SaveProfile`].
    /// * `dtag` - Unique profile tag.
    /// * `creator` - Address of which is creating the profile.
    /// * `nickname` - Human readable name of the profile.
    /// * `bio` - Biography of the profile.
    /// * `profile_picture` - URL to the profile picture.
    /// * `cover_picture` - URL to the cover cover picture.
    pub fn save_profile(
        dtag: &str,
        creator: Addr,
        nickname: &str,
        bio: &str,
        profile_picture: &str,
        cover_picture: &str,
    ) -> ProfilesMsg {
        ProfilesMsg::SaveProfile {
            dtag: dtag.to_owned(),
            nickname: nickname.to_owned(),
            bio: bio.to_owned(),
            profile_picture: profile_picture.to_owned(),
            cover_picture: cover_picture.to_owned(),
            creator,
        }
    }

    /// Creates an instance of [`ProfilesMsg::DeleteProfile`].
    ///
    /// * `creator` - Address of the profile to delete.
    pub fn delete_profile(creator: Addr) -> ProfilesMsg {
        ProfilesMsg::DeleteProfile { creator }
    }

    /// Creates an instance of [`ProfilesMsg::RequestDtagTransfer`].
    ///
    /// * `sender` - Address of who is going to send the DTag.
    /// * `receiver` - Address of who is going to receive the DTag
    pub fn request_dtag_transfer(sender: Addr, receiver: Addr) -> ProfilesMsg {
        ProfilesMsg::RequestDtagTransfer { receiver, sender }
    }

    /// Creates an instance of [`ProfilesMsg::AcceptDtagTransferRequest`].
    ///
    /// * `new_dtag` - The DTag to accept.
    /// * `sender` - Address of who has sent the DTag.
    /// * `receiver` - Address of who is receiving the DTag.
    pub fn accept_dtag_transfer_request(
        new_dtag: &str,
        sender: Addr,
        receiver: Addr,
    ) -> ProfilesMsg {
        ProfilesMsg::AcceptDtagTransferRequest {
            new_dtag: new_dtag.to_owned(),
            sender,
            receiver,
        }
    }

    /// Creates an instance of [`ProfilesMsg::RefuseDtagTransferRequest`].
    ///
    /// * `sender` - Address of who has started the DTag transfer.
    /// * `receiver` - Address of who was supposed to receive the DTag.
    pub fn refuse_dtag_transfer_request(sender: Addr, receiver: Addr) -> ProfilesMsg {
        ProfilesMsg::RefuseDtagTransferRequest { sender, receiver }
    }

    /// Creates an instance of [`ProfilesMsg::CancelDtagTransferRequest`].
    ///
    /// * `receiver` - Address of who was supposed to receive the DTag.
    /// * `sender` - Address of who has started the DTag transfer.
    pub fn cancel_dtag_transfer_request(receiver: Addr, sender: Addr) -> ProfilesMsg {
        ProfilesMsg::CancelDtagTransferRequest { receiver, sender }
    }

    /// Creates an instance of [`ProfilesMsg::LinkChainAccount`].
    ///
    /// * `chain_address` - Data of the external chain address to be connected
    /// with the Desmos profile.
    /// * `proof` - The ownership proof of the external chain address.
    /// * `chain_config` - The configuration of the external chain.
    /// * `signer` - Address associated with the profile to which link the external account.
    pub fn link_chain_account(
        chain_address: Address,
        proof: Proof,
        chain_config: ChainConfig,
        signer: Addr,
    ) -> ProfilesMsg {
        ProfilesMsg::LinkChainAccount {
            chain_address,
            proof,
            chain_config,
            signer,
        }
    }

    /// Creates an instance of [`ProfilesMsg::UnlinkChainAccount`].
    ///
    /// * `owner` - The profile address from which to remove the link.
    /// * `chain_name` - The chain name associated with the link to be removed.
    /// * `target` - The external address to be removed.
    pub fn unlink_chain_account(owner: Addr, chain_name: &str, target: &str) -> ProfilesMsg {
        ProfilesMsg::UnlinkChainAccount {
            owner,
            chain_name: chain_name.to_owned(),
            target: target.to_owned(),
        }
    }

    /// Creates an instance of [`ProfilesMsg::SetDefaultExternalAddress`]
<<<<<<< HEAD
    ///
=======
    /// 
>>>>>>> 6da5ce7a
    /// * `chain_name` - The chain name associated with the link to be set as default one.
    /// * `target` - The external address to be set as default one.
    /// * `signer` - The profile address which to set a default external address.
    pub fn set_default_external_address(
        chain_name: &str,
        target: &str,
        signer: Addr,
    ) -> ProfilesMsg {
        ProfilesMsg::SetDefaultExternalAddress {
            chain_name: chain_name.to_owned(),
            target: target.to_owned(),
            signer,
        }
    }

    /// Creates an instance of [`ProfilesMsg::LinkApplication`].
    ///
    /// * `sender` - Sender of the connection request.
    /// * `link_data` - The data related to the application to which connect.
    /// * `call_data` - Hex encoded call data that will be sent to the data source in order to
    /// verify the link.
    /// * `source_port` - The port on which the packet will be sent.
    /// * `source_channel` - The channel by which the packet will be sent.
    /// * `timeout_height` - Timeout height relative to the current block height.
    /// The timeout is disabled when set to 0.
    /// * `timeout_timestamp` - Timeout timestamp (in nanoseconds) relative to the current block timestamp.
    /// The timeout is disabled when set to 0.
    pub fn link_application(
        sender: Addr,
        link_data: Data,
        call_data: String,
        source_port: String,
        source_channel: String,
        timeout_height: Height,
        timeout_timestamp: u64,
    ) -> ProfilesMsg {
        ProfilesMsg::LinkApplication {
            sender,
            link_data,
            call_data,
            source_port,
            source_channel,
            timeout_height,
            timeout_timestamp: timeout_timestamp.into(),
        }
    }

    /// Creates an instance of [`ProfilesMsg::UnlinkApplication`].
    ///
    /// * `application` - The name of the application to unlink.
    /// * `username` - The username inside the application to unlink.
    /// * `signer` - The Desmos account from which the application should be unlinked.
    pub fn unlink_application(application: &str, username: &str, signer: Addr) -> ProfilesMsg {
        ProfilesMsg::UnlinkApplication {
            application: application.to_owned(),
            username: username.to_owned(),
            signer,
        }
    }
}

#[cfg(test)]
mod tests {
    use super::*;
    use crate::profiles::models_chain_links::{Address, SignatureValueType};
    use crate::profiles::{
        models_app_links::{CallData, Data, OracleRequest},
        models_chain_links::{ChainConfig, Proof, Signature},
    };
    use crate::types::{Height, PubKey};
    use cosmwasm_std::{Addr, Binary, Uint64};

    #[test]
    fn test_save_profile() {
        let msg = ProfilesMsg::save_profile(
            "test",
            Addr::unchecked("cosmos1qzskhrcjnkdz2ln4yeafzsdwht8ch08j4wed69"),
            "",
            "",
            "",
            "",
        );
        let expected = ProfilesMsg::SaveProfile {
            dtag: "test".to_string(),
            nickname: "".to_string(),
            bio: "".to_string(),
            profile_picture: "".to_string(),
            cover_picture: "".to_string(),
            creator: Addr::unchecked("cosmos1qzskhrcjnkdz2ln4yeafzsdwht8ch08j4wed69"),
        };
        assert_eq!(expected, msg)
    }

    #[test]
    fn test_delete_profile() {
        let msg = ProfilesMsg::delete_profile(Addr::unchecked(
            "cosmos1qzskhrcjnkdz2ln4yeafzsdwht8ch08j4wed69",
        ));
        let expected = ProfilesMsg::DeleteProfile {
            creator: Addr::unchecked("cosmos1qzskhrcjnkdz2ln4yeafzsdwht8ch08j4wed69"),
        };
        assert_eq!(expected, msg)
    }

    #[test]
    fn test_request_dtag_transfer() {
        let msg = ProfilesMsg::request_dtag_transfer(
            Addr::unchecked("cosmos1qzskhrcjnkdz2ln4yeafzsdwht8ch08j4wed69"),
            Addr::unchecked("cosmos17qcf9sv5yk0ly5vt3ztev70nwf6c5sprkwfh8t"),
        );
        let expected = ProfilesMsg::RequestDtagTransfer {
            receiver: Addr::unchecked("cosmos17qcf9sv5yk0ly5vt3ztev70nwf6c5sprkwfh8t"),
            sender: Addr::unchecked("cosmos1qzskhrcjnkdz2ln4yeafzsdwht8ch08j4wed69"),
        };
        assert_eq!(expected, msg)
    }

    #[test]
    fn test_accept_dtag_transfer_request() {
        let msg = ProfilesMsg::accept_dtag_transfer_request(
            "test",
            Addr::unchecked("cosmos17qcf9sv5yk0ly5vt3ztev70nwf6c5sprkwfh8t"),
            Addr::unchecked("cosmos1qzskhrcjnkdz2ln4yeafzsdwht8ch08j4wed69"),
        );
        let expected = ProfilesMsg::AcceptDtagTransferRequest {
            new_dtag: "test".to_string(),
            sender: Addr::unchecked("cosmos17qcf9sv5yk0ly5vt3ztev70nwf6c5sprkwfh8t"),
            receiver: Addr::unchecked("cosmos1qzskhrcjnkdz2ln4yeafzsdwht8ch08j4wed69"),
        };
        assert_eq!(expected, msg)
    }

    #[test]
    fn test_refuse_dtag_transfer_request() {
        let msg = ProfilesMsg::refuse_dtag_transfer_request(
            Addr::unchecked("cosmos17qcf9sv5yk0ly5vt3ztev70nwf6c5sprkwfh8t"),
            Addr::unchecked("cosmos1qzskhrcjnkdz2ln4yeafzsdwht8ch08j4wed69"),
        );
        let expected = ProfilesMsg::RefuseDtagTransferRequest {
            sender: Addr::unchecked("cosmos17qcf9sv5yk0ly5vt3ztev70nwf6c5sprkwfh8t"),
            receiver: Addr::unchecked("cosmos1qzskhrcjnkdz2ln4yeafzsdwht8ch08j4wed69"),
        };
        assert_eq!(expected, msg)
    }

    #[test]
    fn test_cancel_dtag_transfer_request() {
        let msg = ProfilesMsg::cancel_dtag_transfer_request(
            Addr::unchecked("cosmos17qcf9sv5yk0ly5vt3ztev70nwf6c5sprkwfh8t"),
            Addr::unchecked("cosmos1qzskhrcjnkdz2ln4yeafzsdwht8ch08j4wed69"),
        );
        let expected = ProfilesMsg::CancelDtagTransferRequest {
            receiver: Addr::unchecked("cosmos17qcf9sv5yk0ly5vt3ztev70nwf6c5sprkwfh8t"),
            sender: Addr::unchecked("cosmos1qzskhrcjnkdz2ln4yeafzsdwht8ch08j4wed69"),
        };
        assert_eq!(expected, msg)
    }

    #[test]
    fn test_link_chain_account() {
        let chain_addr = Address {
            proto_type: "/desmos.profiles.v3.Bech32Addres".to_string(),
            value: "cosmos18xnmlzqrqr6zt526pnczxe65zk3f4xgmndpxn2".to_string(),
            prefix: Some("cosmos".to_string()),
        };
        let proof = Proof {
            pub_key: PubKey {
                proto_type: "/cosmos.crypto.secp256k1.PubKey".to_string(),
                key: Binary::from_base64("ArlRm0a5fFTHFfKha1LpDd+g3kZlyRBBF4R8PSM8Zo4Y").unwrap(),
            },
            signature: Signature {
                proto_type: "/desmos.profiles.v1beta1.SignatureData".to_string(),
                value_type: SignatureValueType::Raw,
                signature: Binary::from_base64("C7xppu4C4S3dgeC9TVqhyGN1hbMnMbnmWgXQI2WE8t0oHIHhDTqXyZgzhNNYiBO7ulno3G8EXO3Ep5KMFngyFg").unwrap(),
            },
            plain_text: "636f736d6f733138786e6d6c7a71727172367a74353236706e637a786536357a6b33663478676d6e6470786e32".to_string(),
        };
        let chain_config = ChainConfig {
            name: "cosmos".to_string(),
        };
        let msg = ProfilesMsg::link_chain_account(
            chain_addr.clone(),
            proof.clone(),
            chain_config.clone(),
            Addr::unchecked("cosmos18xnmlzqrqr6zt526pnczxe65zk3f4xgmndpxn2"),
        );
        let expected = ProfilesMsg::LinkChainAccount {
            chain_address: chain_addr.clone(),
            proof,
            chain_config,
            signer: Addr::unchecked("cosmos18xnmlzqrqr6zt526pnczxe65zk3f4xgmndpxn2"),
        };
        assert_eq!(expected, msg)
    }

    #[test]
    fn test_unlink_chain_account() {
        let msg = ProfilesMsg::unlink_chain_account(
            Addr::unchecked("cosmos18xnmlzqrqr6zt526pnczxe65zk3f4xgmndpxn2"),
            "cosmos",
            "cosmos1cjf97gpzwmaf30pzvaargfgr884mpp5ak8f7ns",
        );
        let expected = ProfilesMsg::UnlinkChainAccount {
            owner: Addr::unchecked("cosmos18xnmlzqrqr6zt526pnczxe65zk3f4xgmndpxn2"),
            chain_name: "cosmos".to_owned(),
            target: "cosmos1cjf97gpzwmaf30pzvaargfgr884mpp5ak8f7ns".to_owned(),
        };
        assert_eq!(expected, msg)
    }

    #[test]
    fn test_set_default_external_address() {
        let msg = ProfilesMsg::set_default_external_address(
            "cosmos",
            "cosmos1cjf97gpzwmaf30pzvaargfgr884mpp5ak8f7ns",
            Addr::unchecked("cosmos18xnmlzqrqr6zt526pnczxe65zk3f4xgmndpxn2"),
        );
        let expected = ProfilesMsg::SetDefaultExternalAddress {
            chain_name: "cosmos".to_owned(),
            target: "cosmos1cjf97gpzwmaf30pzvaargfgr884mpp5ak8f7ns".to_owned(),
            signer: Addr::unchecked("cosmos18xnmlzqrqr6zt526pnczxe65zk3f4xgmndpxn2"),
<<<<<<< HEAD
=======

>>>>>>> 6da5ce7a
        };
        assert_eq!(expected, msg)
    }

    #[test]
    fn test_link_application() {
        let data = Data {
            application: "twitter".to_string(),
            username: "goldrake".to_string(),
        };
        let oracle_req = OracleRequest {
            id: Uint64::new(537807),
            oracle_script_id: Uint64::new(32),
            call_data: CallData {
                application: "twitter".to_string(),
                call_data: "7b22757365726e616d65223a224c756361675f5f2335323337227d".to_string(),
            },
            client_id: "desmos1nwp8gxrnmrsrzjdhvk47vvmthzxjtphgxp5ftc-twitter-goldrake".to_string(),
        };

        let timeout_height = Height {
            revision_number: Uint64::new(0),
            revision_height: Uint64::new(0),
        };

        let msg = ProfilesMsg::link_application(
            Addr::unchecked("cosmos18xnmlzqrqr6zt526pnczxe65zk3f4xgmndpxn2"),
            data.clone(),
            oracle_req.call_data.call_data.clone(),
            "123".to_string(),
            "123".to_string(),
            timeout_height.clone(),
            1,
        );
        let expected = ProfilesMsg::LinkApplication {
            sender: Addr::unchecked("cosmos18xnmlzqrqr6zt526pnczxe65zk3f4xgmndpxn2"),
            link_data: data,
            call_data: oracle_req.call_data.call_data,
            source_port: "123".to_string(),
            source_channel: "123".to_string(),
            timeout_height,
            timeout_timestamp: Uint64::new(1),
        };
        assert_eq!(expected, msg);
    }

    #[test]
    fn test_unlink_application() {
        let msg = ProfilesMsg::unlink_application(
            "twitter",
            "gawrgura",
            Addr::unchecked("cosmos18xnmlzqrqr6zt526pnczxe65zk3f4xgmndpxn2"),
        );
        let expected = ProfilesMsg::UnlinkApplication {
            application: "twitter".to_string(),
            username: "gawrgura".to_string(),
            signer: Addr::unchecked("cosmos18xnmlzqrqr6zt526pnczxe65zk3f4xgmndpxn2"),
        };
        assert_eq!(expected, msg)
    }
}<|MERGE_RESOLUTION|>--- conflicted
+++ resolved
@@ -232,12 +232,8 @@
         }
     }
 
-    /// Creates an instance of [`ProfilesMsg::SetDefaultExternalAddress`]
-<<<<<<< HEAD
-    ///
-=======
+    /// Creates an instance of [`ProfilesMsg::SetDefaultExternalAddress`].
     /// 
->>>>>>> 6da5ce7a
     /// * `chain_name` - The chain name associated with the link to be set as default one.
     /// * `target` - The external address to be set as default one.
     /// * `signer` - The profile address which to set a default external address.
@@ -459,10 +455,6 @@
             chain_name: "cosmos".to_owned(),
             target: "cosmos1cjf97gpzwmaf30pzvaargfgr884mpp5ak8f7ns".to_owned(),
             signer: Addr::unchecked("cosmos18xnmlzqrqr6zt526pnczxe65zk3f4xgmndpxn2"),
-<<<<<<< HEAD
-=======
-
->>>>>>> 6da5ce7a
         };
         assert_eq!(expected, msg)
     }
